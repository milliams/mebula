--- conflicted
+++ resolved
@@ -24,13 +24,8 @@
 
 [tool.poetry.dev-dependencies]
 pytest = "^6.2"
-<<<<<<< HEAD
 black = {version = "^20.8b1", allow-prereleases = true}
-mypy = "^0.812"
-=======
-black = {version = "^19.10b0", allow-prereleases = true}
 mypy = "^0.901"
->>>>>>> 049bc0f5
 flake8 = "^3.7.9"
 coverage = "^5.0.3"
 
